FROM osrf/ros:kinetic-desktop-full

RUN apt-get update && apt-get install -y --no-install-recommends \
    ros-kinetic-robot=1.3.2-0* \
    && rm -rf /var/lib/apt/lists/*

COPY scripts/ my_scripts/

# APT
RUN apt update
RUN apt upgrade --yes

#Anaconda 
RUN apt install wget
RUN cd tmp/ && wget https://repo.continuum.io/archive/Anaconda2-5.0.1-Linux-x86_64.sh  &&  yes yes | bash Anaconda2-5.0.1-Linux-x86_64.sh
RUN python -V

#source
RUN /bin/bash -c "source ~/.bashrc"

#PIP 
RUN apt install python-pip --yes
RUN /tmp/yes/bin/pip install --upgrade pip
RUN /tmp/yes/bin/pip uninstall numpy --yes && /tmp/yes/bin/pip install numpy==1.16
RUN /tmp/yes/bin/pip install psycopg2

# ROS dependency packages
RUN /tmp/yes/bin/pip install rosinstall msgpack defusedxml netifaces
RUN /tmp/yes/bin/pip install catkin_pkg
RUN /tmp/yes/bin/pip install empy
RUN /tmp/yes/bin/pip install pyqtgraph
RUN yes yes | apt install ros-kinetic-interactive-markers ros-kinetic-gazebo-ros

#Tensorflow
# if want to use with conda
# RUN /bin/bash -c "source /tmp/yes/bin/activate"  && conda create -n tensorflow pip python=2.7 
RUN /tmp/yes/bin/pip install --ignore-installed --upgrade https://storage.googleapis.com/tensorflow/linux/cpu/tensorflow-1.8.0-cp27-none-linux_x86_64.whl
RUN /tmp/yes/bin/pip install keras==2.1.5

#Catkin Workspace
RUN mkdir -p /root/catkin_ws/src
RUN git clone https://github.com/ROBOTIS-GIT/turtlebot3.git /root/catkin_ws/src/turtlebot3 --branch kinetic-devel
RUN git clone https://github.com/ROBOTIS-GIT/turtlebot3_msgs.git /root/catkin_ws/src/turtlebot3_msgs --branch kinetic-devel
RUN git clone https://github.com/ROBOTIS-GIT/turtlebot3_simulations.git /root/catkin_ws/src/turtlebot3_simulations --branch kinetic-devel
RUN touch ros_own_entrypoint.sh && sed "2d" ros_entrypoint.sh > ros_own_entrypoint.sh
RUN /bin/bash -c '. /opt/ros/kinetic/setup.bash; cd ~/catkin_ws; catkin_make'
<<<<<<< HEAD
RUN echo "REBUILD HERE"

=======
RUN echo "REBUILD FROM HERE"
>>>>>>> 43979974
RUN git clone https://github.com/AlessioAnalytics/turtlebot3_machine_learning.git /root/catkin_ws/src/turtlebot3_machine_learning
RUN /bin/bash -c '. /opt/ros/kinetic/setup.bash; cd ~/catkin_ws; catkin_make'

RUN echo "export TURTLEBOT3_MODEL=burger" >> ~/.bashrc
RUN echo "source ros_own_entrypoint.sh" >> ~/.bashrc
RUN echo "source /opt/ros/kinetic/setup.bash" >> ~/.bashrc 
RUN echo "source ~/catkin_ws/devel/setup.bash" >> ~/.bashrc

RUN sed -i 's/<xacro:arg name="laser_visual" default="false"\/>/<xacro:arg name="laser_visual" default="true"\/>/g' /root/catkin_ws/src/turtlebot3/turtlebot3_description/urdf/turtlebot3_burger.gazebo.xacro 
RUN sed -i 's/<samples>360<\/samples>/<samples>24<\/samples>/g' /root/catkin_ws/src/turtlebot3/turtlebot3_description/urdf/turtlebot3_burger.gazebo.xacro

#Other
RUN apt install vim --yes
<<<<<<< HEAD
RUN mkdir /root/logs


#ENTRYPOINT /bin/bash -c "source ~/.bashrc"
=======
RUN mkdir /root/logs
>>>>>>> 43979974
<|MERGE_RESOLUTION|>--- conflicted
+++ resolved
@@ -44,12 +44,7 @@
 RUN git clone https://github.com/ROBOTIS-GIT/turtlebot3_simulations.git /root/catkin_ws/src/turtlebot3_simulations --branch kinetic-devel
 RUN touch ros_own_entrypoint.sh && sed "2d" ros_entrypoint.sh > ros_own_entrypoint.sh
 RUN /bin/bash -c '. /opt/ros/kinetic/setup.bash; cd ~/catkin_ws; catkin_make'
-<<<<<<< HEAD
-RUN echo "REBUILD HERE"
-
-=======
 RUN echo "REBUILD FROM HERE"
->>>>>>> 43979974
 RUN git clone https://github.com/AlessioAnalytics/turtlebot3_machine_learning.git /root/catkin_ws/src/turtlebot3_machine_learning
 RUN /bin/bash -c '. /opt/ros/kinetic/setup.bash; cd ~/catkin_ws; catkin_make'
 
@@ -63,11 +58,4 @@
 
 #Other
 RUN apt install vim --yes
-<<<<<<< HEAD
-RUN mkdir /root/logs
-
-
-#ENTRYPOINT /bin/bash -c "source ~/.bashrc"
-=======
-RUN mkdir /root/logs
->>>>>>> 43979974
+RUN mkdir /root/logs