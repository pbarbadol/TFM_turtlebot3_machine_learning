--- conflicted
+++ resolved
@@ -2,11 +2,7 @@
   <arg name="stage" default="1"/>
   <param name="stage_number"  value="$(arg stage)"/>
 
-<<<<<<< HEAD
-  <node pkg="turtlebot3_dqn" type="turtlebot3_dqn_her" name="turtlebot3_dqn" output="screen">
-=======
   <node pkg="turtlebot3_dqn" type="turtlebot3_dqn.py" name="turtlebot3_dqn" output="screen">
->>>>>>> 3d834f8c
     <param name="stage" value="$(arg stage)" type="string" />
   </node>
 
